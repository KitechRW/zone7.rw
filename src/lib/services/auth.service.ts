import mongoose from "mongoose";
import DBConnection from "../db/connect";
import { IUser, User } from "../db/models/user.model";
import {
  AuthTokens,
  LoginCredentials,
  RefreshTokenData,
  RegisterCredentials,
} from "../types/auth";
import { ApiError } from "../utils/apiError";
import logger from "../utils/logger";
import { Password } from "../utils/password";
import { PasswordGenerator } from "../utils/passwordGenerator";
import { UserRole } from "../utils/permission";
import { Tokens } from "../utils/tokens";
import { EmailService } from "./email.service";

export interface UserFilters {
  role?: UserRole | "all";
  search?: string;
  provider?: "credentials" | "all";
  startDate?: Date;
  endDate?: Date;
}

interface Query {
  role?: string;
  provider?: string;
  $or?: Array<
    | { username?: { $regex: string; $options: string } }
    | { email?: { $regex: string; $options: string } }
  >;
  createdAt?: {
    $gte?: Date | string;
    $lte?: Date | string;
  };
}

export class AuthService {
  private static instance: AuthService;

  private constructor() {}

  public static getInstance(): AuthService {
    if (!AuthService.instance) {
      AuthService.instance = new AuthService();
    }
    return AuthService.instance;
  }

  async register(credentials: RegisterCredentials): Promise<IUser> {
    try {
      await DBConnection.getInstance().connect();

      const existingUser = await User.findOne({
        $or: [
          { email: credentials.email.toLowerCase() },
          { username: credentials.username },
        ],
      });

      if (existingUser) {
        if (existingUser.email === credentials.email.toLowerCase()) {
          throw ApiError.conflict("This email already registered");
        }
        throw ApiError.conflict("Username already taken");
      }

      const validatePassword = Password.validate(credentials.password);

      if (!validatePassword.isValid)
        throw ApiError.validationError(validatePassword.errors.join(", "));

      const hashedPassword = await Password.hash(credentials.password);

      const user = new User({
        username: credentials.username.trim(),
        email: credentials.email.toLowerCase().trim(),
        password: hashedPassword,
        provider: "credentials",
        role: UserRole.USER,
      });

      return await user.save();
    } catch (error: unknown) {
      logger.error(
        "User registration failed",
        error instanceof Error && error.message
      );

      if (error instanceof ApiError) {
        throw error;
      }

      if (error instanceof Error && error.name?.includes("Mongo")) {
        throw ApiError.internalServer("Database error during registration");
      }

      throw ApiError.internalServer("Registration failed");
    }
  }

  async login(
    credentials: LoginCredentials,
    userAgent: string = "",
    device: string = ""
  ): Promise<{ user: IUser; tokens: AuthTokens }> {
    try {
      await DBConnection.getInstance().connect();

      const user = await User.findOne({
        email: credentials.email.toLowerCase(),
      }).select("+password");

      if (!user || !user.password) {
        throw ApiError.badRequest("Invalid email or password");
      }

      const isPasswordValid = await Password.verify(
        credentials.password,
        user.password
      );

      if (!isPasswordValid)
        throw ApiError.badRequest("Invalid email or password");

      // Include role in tokens
      const tokens = await this.generateTokens(user._id.toString());

      await this.storeRefreshToken(
        user._id.toString(),
        tokens.refreshToken,
        userAgent,
        device
      );

      user.lastLoginAt = new Date();
      await user.save();

      user.password = undefined;

      return { user, tokens };
    } catch (error: unknown) {
      logger.error("User login failed", {
        error: error instanceof Error && error.message,
      });

      if (error instanceof ApiError) {
        throw error;
      }

      throw ApiError.internalServer("Login failed");
    }
  }

  async createBroker(credentials: {
    username: string;
    email: string;
  }): Promise<IUser> {
    const session = await mongoose.startSession();
    session.startTransaction();

    try {
      await DBConnection.getInstance().connect();

      const existingUser = await User.findOne({
        $or: [
          { email: credentials.email.toLowerCase() },
          { username: credentials.username },
        ],
      }).session(session);

      if (existingUser) {
        if (existingUser.email === credentials.email.toLowerCase()) {
          throw ApiError.conflict("This email is already registered");
        }
        throw ApiError.conflict("Username already taken");
      }

      const generatedPassword = PasswordGenerator.generate(12);
      const hashedPassword = await Password.hash(generatedPassword);

      const user = new User({
        username: credentials.username.trim(),
        email: credentials.email.toLowerCase().trim(),
        password: hashedPassword,
        provider: "credentials",
        role: "broker",
      });

      const savedUser = await user.save({ session });

      const emailService = EmailService.getInstance();
      await emailService.sendBrokerCredentials({
        userEmail: credentials.email.toLowerCase().trim(),
        userName: credentials.username.trim(),
        password: generatedPassword,
        loginUrl: `${process.env.NEXT_PUBLIC_COMPANY_URL}/auth`,
      });

      //Only commit if email was sent successfully
      await session.commitTransaction();

      return savedUser;
    } catch (error: unknown) {
      // Rollback if anything fails
      await session.abortTransaction();

      logger.error(
        "Broker creation failed",
        error instanceof Error && error.message
      );

      if (error instanceof ApiError) {
        throw error;
      }

      if (error instanceof Error && error.name?.includes("Mongo")) {
        throw ApiError.internalServer("Database error during Broker creation");
      }

      throw ApiError.internalServer("Broker creation failed");
    } finally {
      session.endSession();
    }
  }

  private async generateTokens(userId: string): Promise<AuthTokens> {
    const accessToken = await Tokens.createAccessToken(
      { userId, type: "access" },
      "15m"
    );

    const refreshToken = Tokens.generateRefreshToken();
    const now = Date.now();

    return {
      accessToken,
      refreshToken,
      accessTokenExpires: now + 15 * 60 * 1000,
      refreshTokenExpires: now + 30 * 24 * 60 * 60 * 1000,
    };
  }

  async refreshTokens(refreshToken: string): Promise<AuthTokens | null> {
    try {
      await DBConnection.getInstance().connect();

      const user = await User.findOne({
        "refreshTokens.token": refreshToken,
        "refreshTokens.expiresAt": { $gt: new Date() },
      });

      if (!user) throw ApiError.badRequest("Invalid refresh token");

      const tokens = await this.generateTokens(user._id.toString());

      const tokenIndex = user.refreshTokens.findIndex(
        (t: RefreshTokenData) => t.token === refreshToken
      );

      if (tokenIndex !== -1) {
        const oldToken = user.refreshTokens[tokenIndex];

        user.refreshTokens[tokenIndex] = {
          ...oldToken,
          token: tokens.refreshToken,
          expiresAt: new Date(tokens.refreshTokenExpires),
          createdAt: new Date(),
        };
        await user.save();
      }

      return tokens;
    } catch (error: unknown) {
      if (error instanceof ApiError) {
        throw error;
      }

      logger.error("Token refresh failed", {
        error: error instanceof Error && error.message,
      });
      throw ApiError.unauthorized("Token refresh failed");
    }
  }

  async storeRefreshToken(
    userId: string,
    token: string,
    userAgent: string,
    device: string
  ): Promise<void> {
    const expiresAt = Tokens.getTokenExpiration("30d");

    await User.updateOne(
      { _id: userId },
      {
        $push: {
          refreshTokens: {
            $each: [
              { token, expiresAt, userAgent, device, createdAt: new Date() },
            ],
            $slice: -3,
          },
        },
      }
    );
  }

  async logout(userId: string, refreshToken?: string): Promise<void> {
    try {
      await DBConnection.getInstance().connect();

      if (refreshToken) {
        await User.updateOne(
          { _id: userId },
          { $pull: { refreshTokens: { token: refreshToken } } }
        );
      } else {
        await User.updateOne({ _id: userId }, { $set: { refreshTokens: [] } });
      }
    } catch (error) {
      logger.error("User logout failed");

      if (error instanceof ApiError) {
        throw error;
      }

      throw ApiError.internalServer("Logout failed");
    }
  }

  async cleanupExpiredTokens(): Promise<void> {
    await DBConnection.getInstance().connect();
    await User.updateMany(
      {},
      {
        $pull: {
          refreshTokens: { expiresAt: { $lt: new Date() } },
        },
      }
    );
  }

  async getUserById(userId: string): Promise<IUser | null> {
    try {
      await DBConnection.getInstance().connect();
      return await User.findById(userId).select("-password -refreshTokens");
    } catch (error) {
      logger.error("Get user by ID failed:", error);
      throw ApiError.internalServer("Failed to fetch user");
    }
  }

  async isUserBroker(userId: string): Promise<boolean> {
<<<<<<< HEAD
    try {
      const user = await this.getUserById(userId);
      return user?.role === UserRole.BROKER || user?.role === UserRole.ADMIN;
    } catch (error) {
      logger.error("Broker check failed:", error);
      return false;
    }
  }

  async isUserAdmin(userId: string): Promise<boolean> {
=======
>>>>>>> 7fd0816c
    try {
      const user = await this.getUserById(userId);
      return user?.role === UserRole.BROKER || user?.role === UserRole.ADMIN;
    } catch (error) {
      logger.error("Broker check failed:", error);
      return false;
    }
  }

  async isUserAdmin(userId: string): Promise<boolean> {
    try {
      const user = await this.getUserById(userId);
      return user?.role === UserRole.ADMIN;
    } catch (error) {
      logger.error("Admin check failed:", error);
      return false;
    }
  }

  async getAllUsers(
    filters: UserFilters = {},
    page = 1,
    limit = 10,
    sortBy = "createdAt",
    sortOrder: "asc" | "desc" = "desc"
  ): Promise<{ users: IUser[]; total: number; pages: number }> {
    try {
      await DBConnection.getInstance().connect();

      const query: Query = {};

      if (filters.role && filters.role !== "all") {
        query["role"] = filters.role;
      }

      if (filters.provider && filters.provider !== "all") {
        query.provider = filters.provider;
      }

      if (filters.search) {
        query.$or = [
          { username: { $regex: filters.search, $options: "i" } },
          { email: { $regex: filters.search, $options: "i" } },
        ];
      }

      if (filters.startDate || filters.endDate) {
        query.createdAt = {};
        if (filters.startDate) query.createdAt.$gte = filters.startDate;
        if (filters.endDate) query.createdAt.$lte = filters.endDate;
      }

      const skip = (page - 1) * limit;

      const rolePriority: Record<string, number> = {
        admin: 0,
        broker: 1,
        user: 2,
      };

      // For default sorting
      if (
        (!filters.search && sortBy === "createdAt" && sortOrder === "desc") ||
        sortBy === "role"
      ) {
        const allUsers = await User.find(query).select(
          "-password -refreshTokens"
        );

        // Custom sort function
        allUsers.sort((a: IUser, b: IUser) => {
          if (
            sortBy === "role" ||
            (!filters.search && sortBy === "createdAt" && sortOrder === "desc")
          ) {
            const roleA = rolePriority[a.role] ?? 3;
            const roleB = rolePriority[b.role] ?? 3;

            if (sortBy === "role") {
              if (sortOrder === "asc") {
                if (roleA !== roleB) return roleA - roleB;
              } else {
                if (roleA !== roleB) return roleB - roleA;
              }
              // Secondary sort by username for same roles
              return a.username.localeCompare(b.username);
            } else {
              if (roleA !== roleB) {
                return roleA - roleB; // Always admin first for default
              }
              return (
                new Date(a.createdAt).getTime() -
                new Date(b.createdAt).getTime()
              );
            }
          }

          // Fallback (shouldn't reach here in this branch)
          return 0;
        });

        // Apply pagination
        const users = allUsers.slice(skip, skip + limit);
        const total = allUsers.length;

        return {
          users,
          total,
          pages: Math.ceil(total / limit),
        };
      } else {
        // For other sorts, use MongoDB sorting
        const sort: Record<string, 1 | -1> = {};
        sort[sortBy] = sortOrder === "desc" ? -1 : 1;

        const [users, total] = await Promise.all([
          User.find(query)
            .select("-password -refreshTokens")
            .sort(sort)
            .skip(skip)
            .limit(limit),
          User.countDocuments(query),
        ]);

        return {
          users,
          total,
          pages: Math.ceil(total / limit),
        };
      }
    } catch (error) {
      logger.error("Get all users failed:", error);
      throw ApiError.internalServer("Failed to fetch users");
    }
  }

  async deleteUser(userId: string, requesterId: string): Promise<boolean> {
    try {
      await DBConnection.getInstance().connect();

      const requester = await this.getUserById(requesterId);
      if (!requester || !this.isUserBroker(requesterId)) {
        throw ApiError.forbidden("Broker access required");
      }

      if (userId === requesterId) {
        throw ApiError.badRequest("Cannot delete your own account");
      }

      const user = await User.findById(userId);
      if (!user) {
        throw ApiError.notFound("User not found");
      }

      if (
        (user.role === UserRole.BROKER || user.role === UserRole.ADMIN) &&
        requester.role !== UserRole.ADMIN
      ) {
        throw ApiError.badRequest(
          "Only admins can delete Broker or admin accounts"
        );
      }

      if (user.role === UserRole.ADMIN) {
        const adminCount = await User.countDocuments({ role: UserRole.ADMIN });
        if (adminCount <= 1) {
          throw ApiError.badRequest("Cannot delete the last admin account");
        }
      }

      await User.findByIdAndDelete(userId);
      return true;
    } catch (error) {
      logger.error("Delete user failed:", error);

      if (error instanceof ApiError) {
        throw error;
      }

      throw ApiError.internalServer("Failed to delete user");
    }
  }

  async getUserStats(): Promise<{
    totalUsers: number;
    totalBrokers: number;
    totalAdmins: number;
    recentRegistrations: number;
    activeUsers: number;
  }> {
    try {
      await DBConnection.getInstance().connect();

      const now = new Date();
      const lastWeek = new Date(now.getTime() - 7 * 24 * 60 * 60 * 1000);
      const lastMonth = new Date(now.getTime() - 30 * 24 * 60 * 60 * 1000);

      const [
        totalUsers,
        totalBrokers,
        totalAdmins,
        recentRegistrations,
        activeUsers,
      ] = await Promise.all([
        User.countDocuments({ role: UserRole.USER }),
        User.countDocuments({ role: UserRole.BROKER }),
        User.countDocuments({ role: UserRole.ADMIN }),
        User.countDocuments({ createdAt: { $gte: lastWeek } }),
        User.countDocuments({ lastLoginAt: { $gte: lastMonth } }),
      ]);

      return {
        totalUsers,
        totalBrokers,
        totalAdmins,
        recentRegistrations,
        activeUsers,
      };
    } catch (error) {
      logger.error("Get user stats failed:", error);
      throw ApiError.internalServer("Failed to fetch user statistics");
    }
  }

  async updateUserRole(
    userId: string,
    role: UserRole,
    requesterId: string
  ): Promise<IUser> {
    try {
      await DBConnection.getInstance().connect();

      const requester = await this.getUserById(requesterId);
      if (!requester) {
        throw ApiError.notFound("Requester not found");
      }

      const targetUser = await User.findById(userId);
      if (!targetUser) {
        throw ApiError.notFound("User not found");
      }

      const isRequesterAdmin = requester.role === UserRole.ADMIN;
      const isRequesterBroker =
        requester.role === UserRole.BROKER || isRequesterAdmin;

      if (!isRequesterBroker) {
        throw ApiError.forbidden("Broker access required");
      }

      if (
        (role === UserRole.BROKER ||
          role === UserRole.ADMIN ||
          targetUser.role === UserRole.BROKER ||
          targetUser.role === UserRole.ADMIN) &&
        !isRequesterAdmin
      ) {
        throw ApiError.forbidden(
          "Only admins can manage Broker or admin roles"
        );
<<<<<<< HEAD
      }

      if (
        userId === requesterId &&
        requester.role === UserRole.ADMIN &&
        role !== UserRole.ADMIN
      ) {
        const adminCount = await User.countDocuments({ role: UserRole.ADMIN });
        if (adminCount <= 1) {
          throw ApiError.badRequest("Cannot demote the only admin");
        }
      }

      if (
        (role === UserRole.BROKER ||
          role === UserRole.ADMIN ||
          targetUser.role === UserRole.BROKER ||
          targetUser.role === UserRole.ADMIN) &&
        !isRequesterAdmin
      ) {
        throw ApiError.forbidden(
          "Only admins can manage Broker or admin roles"
        );
=======
>>>>>>> 7fd0816c
      }

      if (
        userId === requesterId &&
        requester.role === UserRole.ADMIN &&
        role !== UserRole.ADMIN
      ) {
        const adminCount = await User.countDocuments({ role: UserRole.ADMIN });
        if (adminCount <= 1) {
          throw ApiError.badRequest("Cannot demote the only admin");
        }
      }

      const user = await User.findByIdAndUpdate(
        userId,
        { role },
        { new: true, runValidators: true }
      ).select("-password -refreshTokens");

      if (!user) {
        throw ApiError.notFound("User not found");
      }

      return user;
    } catch (error) {
      logger.error("Update user role failed:", error);

      if (error instanceof ApiError) {
        throw error;
      }

      throw ApiError.internalServer("Failed to update user role");
    }
  }

  async updateUserProfile(
    userId: string,
    updates: Record<string, unknown>
  ): Promise<IUser> {
    try {
      await DBConnection.getInstance().connect();

      const allowedUpdates = ["username", "image"];
      const filteredUpdates: Record<string, unknown> = {};

      for (const key of allowedUpdates) {
        if (updates[key] !== undefined) {
          filteredUpdates[key] = updates[key];
        }
      }

      if (Object.keys(filteredUpdates).length === 0) {
        throw ApiError.badRequest("No valid fields to update");
      }

      // Check if username is already taken
      if (filteredUpdates.username) {
        const existingUser = await User.findOne({
          username: filteredUpdates.username,
          _id: { $ne: userId },
        });

        if (existingUser) {
          throw ApiError.conflict("Username already taken");
        }
      }

      const user = await User.findByIdAndUpdate(
        userId,
        { ...filteredUpdates, updatedAt: new Date() },
        { new: true, runValidators: true, select: "-password -refreshTokens" }
      );

      if (!user) {
        throw ApiError.notFound("User not found");
      }

      return user;
    } catch (error: unknown) {
      logger.error("Update user profile failed:", {
        error: error instanceof Error ? error.message : "Unknown error",
        userId,
      });

      if (error instanceof ApiError) {
        throw error;
      }

      if (error instanceof Error && error.name?.includes("Mongo")) {
        throw ApiError.internalServer("Database error during profile update");
      }

      throw ApiError.internalServer("Failed to update user profile");
    }
  }

  async getUserSessions(userId: string): Promise<
    Array<{
      device: string;
      userAgent: string;
      createdAt: Date;
      expiresAt: Date;
    }>
  > {
    try {
      await DBConnection.getInstance().connect();

      const user = await User.findById(userId).select("refreshTokens");

      if (!user) {
        throw ApiError.notFound("User not found");
      }

      const now = new Date();
      return user.refreshTokens
        .filter((token: RefreshTokenData) => token.expiresAt > now)
        .map((token: RefreshTokenData) => ({
          device: token.device || "Unknown",
          userAgent: token.userAgent || "Unknown",
          createdAt: token.createdAt,
          expiresAt: token.expiresAt,
        }));
    } catch (error: unknown) {
      logger.error("Get user sessions failed:", {
        error: error instanceof Error ? error.message : "Unknown error",
        userId,
      });

      if (error instanceof ApiError) {
        throw error;
      }

      throw ApiError.internalServer("Failed to fetch user sessions");
    }
  }
}<|MERGE_RESOLUTION|>--- conflicted
+++ resolved
@@ -353,19 +353,6 @@
   }
 
   async isUserBroker(userId: string): Promise<boolean> {
-<<<<<<< HEAD
-    try {
-      const user = await this.getUserById(userId);
-      return user?.role === UserRole.BROKER || user?.role === UserRole.ADMIN;
-    } catch (error) {
-      logger.error("Broker check failed:", error);
-      return false;
-    }
-  }
-
-  async isUserAdmin(userId: string): Promise<boolean> {
-=======
->>>>>>> 7fd0816c
     try {
       const user = await this.getUserById(userId);
       return user?.role === UserRole.BROKER || user?.role === UserRole.ADMIN;
@@ -626,7 +613,6 @@
         throw ApiError.forbidden(
           "Only admins can manage Broker or admin roles"
         );
-<<<<<<< HEAD
       }
 
       if (
@@ -650,8 +636,6 @@
         throw ApiError.forbidden(
           "Only admins can manage Broker or admin roles"
         );
-=======
->>>>>>> 7fd0816c
       }
 
       if (
